repos:
  - repo: https://github.com/pre-commit/pre-commit-hooks
    rev: v5.0.0
    hooks:
      - id: check-case-conflict
      - id: check-executables-have-shebangs
      - id: check-merge-conflict
      - id: check-shebang-scripts-are-executable
      - id: check-json
      - id: check-yaml
        files: .*\.(yaml|yml)$
      - id: detect-private-key
      - id: end-of-file-fixer
      - id: fix-byte-order-marker
      - id: mixed-line-ending
      - id: trailing-whitespace

  # - repo: https://github.com/shellcheck-py/shellcheck-py
  #   rev: v0.9.0.6
  #   hooks:
  #     - id: shellcheck

  - repo: https://github.com/codespell-project/codespell
    rev: v2.4.1
    hooks:
      - id: codespell

  - repo: https://github.com/adrienverge/yamllint.git
    rev: v1.37.1
    hooks:
      - id: yamllint
        args:
          - --strict

  - repo: https://github.com/astral-sh/ruff-pre-commit
    rev: v0.12.5
    hooks:
      - id: ruff
        args:
          - --fix
          - --fixable
          - I

  - repo: https://github.com/astral-sh/uv-pre-commit
<<<<<<< HEAD
    rev: "0.8.0"
=======
    rev: 0.8.3
>>>>>>> 64c3c7f4
    hooks:
      - id: uv-lock

  - repo: https://github.com/RobertCraigie/pyright-python
    rev: v1.1.403
    hooks:
      - id: pyright

  - repo: https://github.com/fpgmaas/deptry
    rev: "0.23.0"
    hooks:
      - id: deptry
        additional_dependencies: ["deptry==0.23.0"]<|MERGE_RESOLUTION|>--- conflicted
+++ resolved
@@ -42,11 +42,7 @@
           - I
 
   - repo: https://github.com/astral-sh/uv-pre-commit
-<<<<<<< HEAD
-    rev: "0.8.0"
-=======
     rev: 0.8.3
->>>>>>> 64c3c7f4
     hooks:
       - id: uv-lock
 
